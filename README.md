--- conflicted
+++ resolved
@@ -33,12 +33,59 @@
 
 ### 1. Installation
 
-<<<<<<< HEAD
 Clone the repository and set up your environment:
 ```bash
 git clone <repository-url>
 cd performance-review-tracker
-=======
+
+# Create and activate virtual environment
+python -m venv venv
+source venv/bin/activate  # On Windows: venv\Scripts\activate
+
+# Install core dependencies
+pip install -r requirements.txt
+
+# Install LLM provider dependencies (choose what you need)
+pip install -r requirements-llm.txt
+```
+
+### 2. Launch Web Interface (Recommended)
+
+Start the web interface for the easiest experience:
+```bash
+./scripts/run_ui.sh
+```
+
+Then open your browser to: **`http://localhost:8888`**
+
+The web UI provides:
+- **Step-by-Step Wizard**: Guided workflow from criteria setup to final report
+- **Drag & Drop File Upload**: Easy CSV and JSON file handling
+- **Real-time Azure DevOps Testing**: Validate connections before fetching data
+- **Secure API Key Storage**: Encrypted storage with visual management
+- **Live Progress Tracking**: Real-time feedback during analysis
+- **Direct Download**: Professional reports ready for immediate use
+
+**📖 For detailed web UI guide, see [ui/README.md](ui/README.md)**
+
+### 💻 Command Line Interface
+
+For advanced users, automation, or CI/CD integration:
+
+```bash
+# Quick start with existing data
+./scripts/run_assessment.sh
+
+# Generate from CSV file  
+python src/main.py --source csv --file data/accomplishments.csv --type competency --format markdown
+
+# Generate from Azure DevOps
+python src/main.py --source ado --type annual --year 2025 --format docx
+
+# Test configuration
+python src/main.py --test-config
+```
+
 ## Usage Options
 
 ### 🌐 Web UI (Recommended)
@@ -72,38 +119,26 @@
 ```
 
 ## Configuration
->>>>>>> 7b0b0955
-
-# Create and activate virtual environment
-python -m venv venv
-source venv/bin/activate  # On Windows: venv\Scripts\activate
-
-# Install core dependencies
-pip install -r requirements.txt
-
-<<<<<<< HEAD
-# Install LLM provider dependencies (choose what you need)
-pip install -r requirements-llm.txt
-```
-
-### 2. Launch Web Interface (Recommended)
-=======
+
+### Option 1: Web UI Configuration (Recommended)
+
+The web interface handles all configuration through intuitive forms:
+- **Azure DevOps**: Enter credentials and test connection directly in the UI
+- **LLM Providers**: Select provider, model, and enter API keys with secure storage
+- **Review Settings**: Choose review type, year, and output format through dropdowns
+
+### Option 2: JSON Configuration File
+
+For advanced users or automation, create a `config.json` file in the project root:
+
 ```json
 {
     "azure_devops": {
         "organization": "YourOrgName",
-        "project": "YourProjectName",
+        "project": "YourProjectName", 
         "personal_access_token": "your_pat_token_here",
-        "user_id": "auto-detected",
         "work_item_type": "User Story",
-        "states": ["Closed", "Resolved"],
-        "fields": [
-            "System.Id",
-            "System.Title",
-            "Microsoft.VSTS.Common.ClosedDate",
-            "System.Description",
-            "Microsoft.VSTS.Common.AcceptanceCriteria"
-        ]
+        "states": ["Closed", "Resolved"]
     },
     "llm_integration": {
         "provider": "requestyai",
@@ -139,91 +174,6 @@
 ### Quick Configuration Setup
 
 The fastest way to get started:
->>>>>>> 7b0b0955
-
-Start the web interface for the easiest experience:
-```bash
-./scripts/run_ui.sh
-```
-
-Then open your browser to: **`http://localhost:8888`**
-
-The web UI provides:
-- **Step-by-Step Wizard**: Guided workflow from criteria setup to final report
-- **Drag & Drop File Upload**: Easy CSV and JSON file handling
-- **Real-time Azure DevOps Testing**: Validate connections before fetching data
-- **Secure API Key Storage**: Encrypted storage with visual management
-- **Live Progress Tracking**: Real-time feedback during analysis
-- **Direct Download**: Professional reports ready for immediate use
-
-**📖 For detailed web UI guide, see [ui/README.md](ui/README.md)**
-
-### 💻 Command Line Interface
-
-For advanced users, automation, or CI/CD integration:
-
-```bash
-# Quick start with existing data
-./scripts/run_assessment.sh
-
-# Generate from CSV file  
-python src/main.py --source csv --file data/accomplishments.csv --type competency --format markdown
-
-# Generate from Azure DevOps
-python src/main.py --source ado --type annual --year 2025 --format docx
-
-# Test configuration
-python src/main.py --test-config
-```
-
-## ⚙️ Configuration
-
-### Option 1: Web UI Configuration (Recommended)
-
-The web interface handles all configuration through intuitive forms:
-- **Azure DevOps**: Enter credentials and test connection directly in the UI
-- **LLM Providers**: Select provider, model, and enter API keys with secure storage
-- **Review Settings**: Choose review type, year, and output format through dropdowns
-
-### Option 2: JSON Configuration File
-
-For advanced users or automation, create a `config.json` file in the project root:
-
-```json
-{
-    "azure_devops": {
-        "organization": "YourOrgName",
-        "project": "YourProjectName", 
-        "personal_access_token": "your_pat_token_here",
-        "work_item_type": "User Story",
-        "states": ["Closed", "Resolved"]
-    },
-    "llm_integration": {
-        "provider": "requestyai",
-        "api_key": "your_api_key_here",
-        "model": "openai/gpt-4o-mini",
-        "fallback_to_roo": true
-    }
-}
-```
-
-### LLM Provider Options
-
-#### 🌟 RequestyAI (Recommended)
-Unified gateway with access to all major providers:
-- **Benefits**: 40% cost savings, 99.99% uptime, single API key
-- **Models**: GPT-4o, Claude 3.5 Sonnet, Gemini 1.5 Pro, and more
-- **Setup**: Sign up at [app.requesty.ai](https://app.requesty.ai)
-
-#### Individual Providers
-Direct integration available for:
-- **OpenAI**: GPT-3.5, GPT-4, GPT-4o
-- **Anthropic**: Claude 3.5 Sonnet, Claude 3 Opus
-- **Google**: Gemini 1.5 Pro, Gemini 1.0 Pro
-- **Azure OpenAI**: Enterprise-grade OpenAI models
-- **Ollama**: Local LLM hosting
-
-### Quick Setup Commands
 
 ```bash
 # Generate example config file
@@ -240,7 +190,6 @@
 
 ### Web Interface Workflow (Recommended)
 
-<<<<<<< HEAD
 1. **Start the Web UI**: Run `./scripts/run_ui.sh` and open `http://localhost:8888`
 
 2. **Configure Criteria** (Optional - skip to use defaults):
@@ -253,7 +202,32 @@
 4. **Select Data Source**:
    - **CSV Upload**: Drag and drop your accomplishments CSV file
    - **Azure DevOps**: Enter organization, project, and PAT token, then test connection and fetch data
-=======
+
+5. **Configure AI**:
+   - Select LLM provider (RequestyAI recommended for cost savings)
+   - Choose model appropriate for your needs
+   - Enter API key (securely stored with encryption)
+
+6. **Generate & Download**: Click generate, monitor real-time progress, and download your professional report
+
+### Command Line Usage
+
+For automation or advanced workflows:
+
+```bash
+# Quick start with existing data
+./scripts/run_assessment.sh --fresh
+
+# Generate from specific sources
+python src/main.py --source csv --file data/accomplishments.csv --type competency --format markdown
+python src/main.py --source ado --type annual --year 2025 --format docx
+python src/main.py --source hybrid --file data/backup.csv --type competency --format markdown
+```
+
+**Benefits**: Best of both worlds - automatic data retrieval with manual backup
+
+### Analysis Options
+
 #### 1. RequestyAI Unified Gateway (Recommended) 🌟
 Access to multiple LLM providers through a single API key and unified interface:
 
@@ -271,52 +245,24 @@
 Fast, reliable processing using keyword analysis and statistical scoring:
 
 Best for: Batch processing, consistent results, quick assessments without AI costs
->>>>>>> 7b0b0955
-
-5. **Configure AI**:
-   - Select LLM provider (RequestyAI recommended for cost savings)
-   - Choose model appropriate for your needs
-   - Enter API key (securely stored with encryption)
-
-6. **Generate & Download**: Click generate, monitor real-time progress, and download your professional report
-
-### Command Line Usage
-
-For automation or advanced workflows:
-
-```bash
-# Quick start with existing data
-./scripts/run_assessment.sh --fresh
-
-# Generate from specific sources
-python src/main.py --source csv --file data/accomplishments.csv --type competency --format markdown
-python src/main.py --source ado --type annual --year 2025 --format docx
-python src/main.py --source hybrid --file data/backup.csv --type competency --format markdown
-```
-
-### Data Requirements
-
-#### CSV Format (Flexible)
-The system auto-normalizes missing columns, but ideal format includes:
-- **Date**: When the accomplishment occurred (Required)
-- **Title**: Brief description (Required)  
-- **Description**: Detailed explanation (Optional - auto-filled)
-- **Impact**: Business impact level - High/Medium/Low (Optional - defaults to "Medium")
-- **Self Rating**: 1-3 scale (Optional - defaults to 2)
-- **Rating Justification**: Reasoning (Optional - auto-generated)
-
-#### Azure DevOps Integration
-- **Requirements**: Organization name, project name, Personal Access Token with "Work Items (Read)" permission
-- **Benefits**: Zero manual data entry, real-time accuracy, comprehensive work history
-- **Automatic Processing**: Work items are automatically converted to accomplishments format
-
-### Analysis Engine
-
-#### 🧠 AI-Powered Analysis
-- **Intelligent Insights**: Nuanced analysis with sophisticated language and strategic recommendations
-- **Cost Effective**: Varies by provider ($0.01-0.10 per analysis depending on model)
-- **Multiple Providers**: RequestyAI (all models), OpenAI, Anthropic, Google, Azure OpenAI, Ollama
-- **Smart Fallbacks**: Graceful degradation ensures reports are always generated
+
+### Azure DevOps Standalone Usage
+
+You can also use the ADO integration directly for data exploration:
+
+```bash
+# Test your ADO connection
+python ado_user_story_client.py --config config.json --test-connection
+
+# Get your user ID (needed for filtering)
+python ado_user_story_client.py --config config.json --get-my-user-id
+
+# Export all your closed work items
+python ado_user_story_client.py --config config.json --filter-assigned-to-me --filter-state Closed
+
+# Diagnose available work items in your project
+python ado_user_story_client.py --config config.json --diagnose
+```
 
 ## Output & Reports
 
